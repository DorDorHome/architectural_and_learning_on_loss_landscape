# represent experiments config:
runs: 1
run_id: None
seed: 42
device: 'cuda:0'
epochs: 1000
<<<<<<< HEAD
batch_size: 64 #128
=======
batch_size: 128 #128
>>>>>>> 65b258df

# for logging and tracking the experiments
use_wandb: True
use_json: False
log_freq_every_n_task: 1
wandb:
  project: 'basic_training'
  entity: ''
  # tags: ['shifting_tasks', 'Imagenet']
  # notes: 'basic training on Imagenet with shifting tasks'



#data to use
data:
  dataset: 'CIFAR10' #'ImageNet' #options: 'MNIST' #'CIFAR10', to implement: 'CIFAR100'. 'ImageNet' not supported yet.
  use_torchvision: True # if using Imagnet, set to False 
  data_path: '/hdda/datasets'    # '/home/sfchan/datasets' for 243, otherwise '/hdda/datasets'   #if specified, will override the dataset variable.
  # for Imagnet, expected path is folder containing the downloaded Imagnet dataset, + '/data/classes/'
  num_classes: 10 # should be consistent with the number of classes in the dataset




# network architecture:
net:
  type: "full_rank_resnet_custom" # "vgg_custom" #options: 'ConvNet', "vgg_custom" , "resnet_custom" , 'full_rank_resnet_custom'
  netparams:
    pretrained: False
    num_classes: ${data.num_classes} 
    initialization: 'kaiming'
    activation: 'elu' # 'relu', 'leaky_relu' 'sigmoid' 'tanh' 'selu' 'swish' 'elu'


    
# learning algorithm:
learner:
  type: 'backprop'  # Choices: 'backprop', 'cbp',# 'continual_backprop'
  init: 'kaiming' # might not work for 'vgg_custom_norm'
  # needed only for cbp:
  # neurons_replacement_rate: 0.001
  # decay_rate_utility_track: 0.9
  # maturity_threshold: 100
  # util_type: 'contribution'
  # init: 'kaiming'
  # accumulate: False
  # outgoing_random: False

  # needed for continual backprop and cbp:
  device: ${device}
  opt:  'adam' # Choices: 'sgd',  'adam'
  loss: 'cross_entropy' # Choices: 'cross_entropy', 'mse', for classification and regression respectively
<<<<<<< HEAD
  step_size: 0.001 # for sgd try 0.01, adam try 0.001
=======
  step_size: 0.001 # for sgd try 0.01, adam try 
>>>>>>> 65b258df
  beta_1: 0.95
  beta_2: 0.999
  weight_decay: 0.01
  to_perturb: false
  perturb_scale: 0.05
  momentum: 0.9

# evaluation, for plotting and saving the results of the
evaluation:
  use_testset: False
  eval_freq_epoch: 1
  eval_metrics: ['accuracy', 'loss']
  # save_dir: '/results/results_raw' # If not provided, will be created inside the experiment folder,assume root directory is the root of the experiments
  # save_name: 'basic_training'<|MERGE_RESOLUTION|>--- conflicted
+++ resolved
@@ -4,11 +4,7 @@
 seed: 42
 device: 'cuda:0'
 epochs: 1000
-<<<<<<< HEAD
-batch_size: 64 #128
-=======
-batch_size: 128 #128
->>>>>>> 65b258df
+batch_size: 256 #128
 
 # for logging and tracking the experiments
 use_wandb: True
@@ -61,11 +57,7 @@
   device: ${device}
   opt:  'adam' # Choices: 'sgd',  'adam'
   loss: 'cross_entropy' # Choices: 'cross_entropy', 'mse', for classification and regression respectively
-<<<<<<< HEAD
-  step_size: 0.001 # for sgd try 0.01, adam try 0.001
-=======
-  step_size: 0.001 # for sgd try 0.01, adam try 
->>>>>>> 65b258df
+  step_size: 0.01 # for sgd try 0.01, adam try 
   beta_1: 0.95
   beta_2: 0.999
   weight_decay: 0.01
