--- conflicted
+++ resolved
@@ -30,11 +30,7 @@
 data:
   dataset: 'imagenet_for_plasticity' #options: 'MNIST' #'CIFAR10', to implement: 'CIFAR100'. 'ImageNet' not supported yet.
   use_torchvision: False # if using Imagnet, set to False 
-<<<<<<< HEAD
   data_path: '/home/sfchan/datasets' # '/home/sfchan/datasets' for 243, otherwise '/hdda/datasets'   #if specified, will override the dataset variable.
-=======
-  data_path: '/home/sfchan/datasets'  #if specified, will override the dataset variable.
->>>>>>> 010d6b7d
   # for Imagnet, expected path is folder containing the downloaded Imagnet dataset, + '/data/classes/'
   num_classes: 1000 # should be consistent with the number of classes in the dataset
 
