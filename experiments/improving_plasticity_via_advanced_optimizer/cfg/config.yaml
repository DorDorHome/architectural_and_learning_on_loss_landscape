# represent experiments config:
runs: 1
run_id: 0
seed: None
# debug:
debug_mode: False  # Disable debug mode for performance
device: 'cuda:1'  # Options: 'cuda:0', 'cuda:1', 'cpu'. Set via command line: device=cuda:1

# GPU workarounds for cuda:1 cuSOLVER issues
# Enable this when using cuda:1 to work around eigendecomposition failures
# This forces CPU eigendecomposition for matrix operations in rank-restoring
enable_cuda1_workarounds: False  # Set to False when using cuda:0 or other GPUs

epochs: 50 #epoch per task switch
batch_size: 8192
num_tasks: 500 # number of tasks to train on. Each task will be trained on num_classes_per_task
<<<<<<< HEAD
num_workers: 8  # Reduced from 12 
=======
num_workers: 8  # Reduced from 12 to match old script performance
>>>>>>> 98fc6de6


# for logging and tracking the experiments
use_wandb: True
use_json: False
wandb:
  project: 'effects_of_optimizer_${task_shift_mode}' # Dynamically set project name
  entity: ''
  notes: 'Experiment with advanced optimizers.'

# task switching:
task_shift_mode: "continuous_input_deformation" # "continuous_input_deformation" (turn on weight decay, turn off gradient clipping), "drifting_values"(for this, turn on gradient clip, turn off weight decay )
task_shift_param:
  # --- Parameters for 'drifting_values' mode ---
  # This mode wraps the dataset to simulate a regression task where the target
  # values for each class drift over time while maintaining their relative order.
  drifting_values:
    drift_std_dev: 0.05       # Standard deviation of the random walk noise.
    repulsion_strength: 0.05   # How strongly colliding values push each other apart.
    min_gap: 0.2             # The minimum gap to enforce between adjacent values.
    value_bounds:            # Boundary constraints for the target values
      lower_bound: -20.0     # Minimum allowed value (prevents drift to -infinity)
      upper_bound: 20.0      # Maximum allowed value (prevents drift to +infinity)

  # --- Parameters for 'continuous_input_deformation' mode ---
  # This mode applies a continuously drifting affine transformation (rotation, scale, shear)
  # to the input images.
  continuous_input_deformation:
    # The type of drift to apply to the affine transformation parameters.
    drift_mode: 'random_walk' # Options: 'linear', 'random_walk', 'sinusoidal'

    # linearly, non-random drift
    linear:
      # The maximum intensity of the transformation. Controls the scale of
      # translation, rotation, and shear.
      max_drift: 0.5

    random_walk:
      drift_std_dev: 0.1 # Standard deviation of the noise added at each step.

    sinusoidal:
      amplitude: 0.5 # default 0.5 The magnitude of the sine wave oscillation.
      frequency: 0.05 # default 0.1 The frequency of the sine wave (lower is slower).


#track rank drop:
track_rank_drop: True  # Enable tracking of rank drop metrics
from_theoretical_max_first_feature_rank: True # If True, will use the theoretical max rank of the first feature map as the reference for rank drop
<<<<<<< HEAD
rank_drop_mode: "ratio" # "ratio" or "difference"
=======
rank_drop_mode: "ratio" # options: "ratio" or "difference"
>>>>>>> 98fc6de6

#rank tracking:
track_rank: True  # Re-enabled with improved error handling
track_rank_batch: "use_specified" # "last" or "use_specified" or "all"
specified_batch_size: 1000 # for "specified"
rank_measure_freq_to_epoch: 10  #should agree with, or a multiple of evaluation.eval_freq_epoch
use_pytorch_entropy_for_effective_rank: True # if False, will use numpy for effective rank
prop_for_approx_or_l1_rank: 0.99 # for approximate rank, or 1 for l1 rank
numerical_rank_epsilon: 0.01 # for numerical rank, or 0 for l1 rank

# deal units checking:
track_dead_units: False  # Disabled for performance
threshold_for_non_saturating_act: 0.01

# for test, computationally expensive
track_actual_rank: False  # Also disabled for now

# for tracking average weight magnitude:
track_weight_magnitude: True
layers_identifier: None

#data to use
data:
  dataset: 'MNIST'
  use_torchvision: True
  data_path: '/home/sfchan/dataset' # '/home/sfchan/dataset'  #'/hdda/datasets' 
  num_classes: 10

# network architecture:
net:
  type: "ConvNet" #options are: "ConvNet_batch_norm", "ConvNet_FC_layer_norm", "ConvNet_conv_and_FC_layer_norm" "ConvNet_norm", "vgg_custom" #options: "ConvNet", "vgg_custom" , "resnet_custom" , 'full_rank_resnet_custom'
  network_class: "conv"
  device: ${device}
  netparams:
    pretrained: False
    num_classes: ${data.num_classes}
    initialization: 'kaiming'
    input_height: None
    input_width: None
    conv_layer_bias: True
    linear_layer_bias: True
    activation: 'leaky_relu'
    norm_param:
      layer_norm:
        eps: 1e-5
        elementwise_affine: False
    weight_correction_scale: 1.0
    fan_in_correction: False
    SVD_only_stride_1: False
    allow_svd_values_negative: True
    num_hidden_layers: 1

# learning algorithm:
learner:
<<<<<<< HEAD
  type: 'backprop' # 'rr_cbp' #options: 'backprop' 'basic_continous_backprop', 'rr_cbp'
=======
  type: 'backprop' # 'backprop' #options: 'backprop' 'basic_continous_backprop', 'backprop' , 
>>>>>>> 98fc6de6
  network_class: ${net.network_class}  # Use the network class from the net configuration
  init: 'kaiming'
  device: ${device}
  opt:  'sgd'
  loss: ${loss_functions.${task_shift_mode}}
  step_size: 0.01 # 0.01 for SGD, 0.001 for Adam
  beta_1: 0.95
  beta_2: 0.999
  weight_decay: 0.01 # L2 regularization strength , use 0.001 for labelled regression tasks
  to_perturb: false
  perturb_scale: 0.05
  momentum: 0.9
  neurons_replacement_rate: 0.001
  decay_rate_utility_track: 0.9
  maturity_threshold: 100
  util_type: 'contribution'
  accumulate: False
  outgoing_random: False
# for rr_cbp specific params:
  diag_sigma_only: false
  sigma_ema_beta: 0.95 #original: 0.0
  sigma_ridge: 1e-1
  max_proj_trials: 4
  proj_eps: 1e-6
  center_bias: 'mean'
  nullspace_seed_epsilon: 0.0
  orthonormalize_batch: True
  improve_conditioning_if_saturated: True
  log_rank_metrics_every: 1

  # Gradient clipping options
  use_grad_clip: true  #on only for drifting_values       # Enable gradient clipping to prevent gradient explosion
  grad_clip_max_norm: 1.0      # Maximum norm for gradient clipping

# conditional on task_shift_mode
loss_functions:
  continuous_input_deformation: 'cross_entropy'
  drifting_values: 'mse'

# evaluation, for plotting and saving the results of the
evaluation:
  use_testset: False
  eval_freq_epoch: 1
  eval_metrics: ['accuracy', 'loss']<|MERGE_RESOLUTION|>--- conflicted
+++ resolved
@@ -10,15 +10,12 @@
 # Enable this when using cuda:1 to work around eigendecomposition failures
 # This forces CPU eigendecomposition for matrix operations in rank-restoring
 enable_cuda1_workarounds: False  # Set to False when using cuda:0 or other GPUs
+enable_cuda1_workarounds: False  # Set to False when using cuda:0 or other GPUs
 
 epochs: 50 #epoch per task switch
 batch_size: 8192
 num_tasks: 500 # number of tasks to train on. Each task will be trained on num_classes_per_task
-<<<<<<< HEAD
 num_workers: 8  # Reduced from 12 
-=======
-num_workers: 8  # Reduced from 12 to match old script performance
->>>>>>> 98fc6de6
 
 
 # for logging and tracking the experiments
@@ -62,16 +59,13 @@
     sinusoidal:
       amplitude: 0.5 # default 0.5 The magnitude of the sine wave oscillation.
       frequency: 0.05 # default 0.1 The frequency of the sine wave (lower is slower).
+      frequency: 0.05 # default 0.1 The frequency of the sine wave (lower is slower).
 
 
 #track rank drop:
 track_rank_drop: True  # Enable tracking of rank drop metrics
 from_theoretical_max_first_feature_rank: True # If True, will use the theoretical max rank of the first feature map as the reference for rank drop
-<<<<<<< HEAD
 rank_drop_mode: "ratio" # "ratio" or "difference"
-=======
-rank_drop_mode: "ratio" # options: "ratio" or "difference"
->>>>>>> 98fc6de6
 
 #rank tracking:
 track_rank: True  # Re-enabled with improved error handling
@@ -126,11 +120,7 @@
 
 # learning algorithm:
 learner:
-<<<<<<< HEAD
   type: 'backprop' # 'rr_cbp' #options: 'backprop' 'basic_continous_backprop', 'rr_cbp'
-=======
-  type: 'backprop' # 'backprop' #options: 'backprop' 'basic_continous_backprop', 'backprop' , 
->>>>>>> 98fc6de6
   network_class: ${net.network_class}  # Use the network class from the net configuration
   init: 'kaiming'
   device: ${device}
