# identical to the conv_net implementation in loss of plasiticity paper, for easy comparison

import torch.nn as nn
from omegaconf import DictConfig

class ConvNet(nn.Module):
<<<<<<< HEAD
    def __init__(self, num_classes=2):
        
        def __init__(self, num_classes: int = 2):
            """
            Initializes the Convolutional Neural Network with 3 convolutional layers followed by 3 fully connected layers.

            Args:
                num_classes (int): The number of output classes for the final classification layer. Default is 2.
    

=======
    def __init__(self, config: ):
        """
        Convolutional Neural Network with 3 convolutional layers followed by 3 fully connected layers
>>>>>>> 2e4550ed
        """
        super().__init__()
        self.conv1 = nn.Conv2d(3, 32, 5)
        self.conv2 = nn.Conv2d(32, 64, 3)
        self.conv3 = nn.Conv2d(64, 128, 3)
        self.last_filter_output = 2 * 2
        self.num_conv_outputs = 128 * self.last_filter_output
        self.fc1 = nn.Linear(self.num_conv_outputs, 128)
        self.fc2 = nn.Linear(128, 128)
        self.fc3 = nn.Linear(128, num_classes)
        self.pool = nn.MaxPool2d(2, 2)

        # architecture
        self.layers = nn.ModuleList()
        self.layers.append(self.conv1)
        self.layers.append(nn.ReLU())
        self.layers.append(self.conv2)
        self.layers.append(nn.ReLU())
        self.layers.append(self.conv3)
        self.layers.append(nn.ReLU())
        self.layers.append(self.fc1)
        self.layers.append(nn.ReLU())
        self.layers.append(self.fc2)
        self.layers.append(nn.ReLU())
        self.layers.append(self.fc3)

        self.act_type = 'relu'

    def predict(self, x):
        x1 = self.pool(self.layers[1](self.layers[0](x)))
        x2 = self.pool(self.layers[3](self.layers[2](x1)))
        x3 = self.pool(self.layers[5](self.layers[4](x2)))
        x3 = x3.view(-1, self.num_conv_outputs)
        x4 = self.layers[7](self.layers[6](x3))
        x5 = self.layers[9](self.layers[8](x4))
        x6 = self.layers[10](x5)
        return x6, [x1, x2, x3, x4, x5]<|MERGE_RESOLUTION|>--- conflicted
+++ resolved
@@ -4,22 +4,9 @@
 from omegaconf import DictConfig
 
 class ConvNet(nn.Module):
-<<<<<<< HEAD
     def __init__(self, num_classes=2):
-        
-        def __init__(self, num_classes: int = 2):
-            """
-            Initializes the Convolutional Neural Network with 3 convolutional layers followed by 3 fully connected layers.
-
-            Args:
-                num_classes (int): The number of output classes for the final classification layer. Default is 2.
-    
-
-=======
-    def __init__(self, config: ):
         """
         Convolutional Neural Network with 3 convolutional layers followed by 3 fully connected layers
->>>>>>> 2e4550ed
         """
         super().__init__()
         self.conv1 = nn.Conv2d(3, 32, 5)
