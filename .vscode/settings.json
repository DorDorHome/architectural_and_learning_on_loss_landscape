--- conflicted
+++ resolved
@@ -1,4 +1,5 @@
-<<<<<<< HEAD
+
+
 {
     "python.pythonPath": "/home/sfchan/anaconda3/envs/loss_landscape/bin/python",
     "terminal.integrated.env.linux": {
@@ -7,12 +8,4 @@
           "PATH": "/home/sfchan/mambaforge/envs/pytorch_latest/bin:${env:PATH}"
         },
         "terminal.integrated.shellArgs.linux": ["-l"]
-    }
-=======
-
-
-{
-    "python.condaPath": "/home/sfchan/anaconda3/envs/loss_landscape/bin/python",
-    "python.envFile": "${workspaceFolder}/.env"
-}
->>>>>>> 44069334
+    }